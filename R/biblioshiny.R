--- conflicted
+++ resolved
@@ -17,13 +17,8 @@
 #' 
 #' @export
 
-<<<<<<< HEAD
-biblioshiny <- function(port=8080, browser=TRUE){
+
+biblioshiny <- function(port = 8080, browser=TRUE){
   
-  runApp(system.file("biblioshiny",package="bibliometrix"),port = port,launch.browser = browser)
-=======
-biblioshiny <- function(port = NULL, launch.browser=TRUE){
-  
-  runApp(system.file("biblioshiny",package="bibliometrix"),launch.browser = launch.browser, port = port)
->>>>>>> 0038656b
+  runApp(system.file("biblioshiny",package="bibliometrix"),launch.browser = browser, port = port)
 }