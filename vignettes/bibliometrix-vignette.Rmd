---
title: "A brief introduction to bibliometrix"
author: "Massimo Aria and Corrado Cuccurullo"
date: "`r Sys.Date()`"
output: rmarkdown::html_vignette
vignette: >
  %\VignetteIndexEntry{A brief introduction to bibliometrix}
  %\VignetteEngine{knitr::rmarkdown}
  %\VignetteEncoding{UTF-8}
---

#### Latest version 1.5 
#### http://www.bibliometrix.org

#### Citation for package 'bibliometrix': 

```{r Package citation}
citation("bibliometrix")
```


## Introduction

**bibliometrix** package provides a set of tools for quantitative research in bibliometrics and scientometrics.

Bibliometrics turns the main tool of science, quantitative analysis, on itself. Essentially, bibliometrics is the application of quantitative analysis and statistics to publications such as journal articles and their accompanying citation counts. Quantitative evaluation of publication and citation data is now used in almost all science fields to evaluate growth, maturity, leading authors, conceptual and intellectual maps, trends of a scientific community.

Bibliometrics is also used in research performance evaluation, especially in university and government labs, and also by policymakers, research directors and administrators, information specialists and librarians, and scholars themselves.

**bibliometrix** supports scholars in three key phases of analysis:

* Data importing and conversion to R format; 

* Bibliometric analysis of a publication dataset;

* Building matrices for co-citation, coupling, collaboration, and co-word analysis. Matrices are the input data for performing network analysis, multiple correspondence analysis, and any other data reduction technique.

## Bibliographic databases
**bibliometrix** works with data extracted from the two main bibliographic databases: SCOPUS and Thomson Reuter ISI Web of Knowledge.

*SCOPUS* (http://www.scopus.com), founded in 2004, offers a great deal of flexibility for the bibliometric user.  It permits to query for different fields, such as titles, abstracts, keywords, references and so on. SCOPUS allows for relatively easy downloading data-queries, although there are some limits on very large results sets with over 2,000 items.

*ISI Web of Knowledge (WoK)* (http://www.webofknowledge.com), owned by Thomson Reuter, was founded by Eugene Garfield, one of the pioneers of bibliometrics.  
This platform includes many different collections.

## Data acquisition
Bibliographic data may be obtained by querying the SCOPUS or ISI WoK database by diverse fields, such as topic, author, journal, timespan, and so on.

In this example, we show how to download data, querying a term in the manuscript title field.

We choose the generic term "bibliometrics".

### Querying from ISI WoK
At the link http://www.webofknowledge.com , select Web of Science Core Collection database. 

Write the keyword "bibliometrics" in the search field and select title from the dropdown menu (see figure 1).  

<div style="width:300px; height=200px">
![Figure 1](figures/isi1.png)
</div>


Choose SCI-EXPANDED and SSCI citation indexes.

The search yielded 300 results on May 09, 2016.

Results can be refined using options on the left side of the page (type of manuscript, source, subject category, etc.).

After refining the query, you can add records to your Marked List by clicking the button "add to marked list" at the end of the page and selecting the records to save (see figure 2).

<div style="width:300px; height=200px">
![Figure 2](figures/isi2.png)
</div>


The Marked List page provides you with a list of publications selected and various means of exporting data. 

To export the data you desire, choose the export tool and follow the three intuitive steps (see figure 3).

<div style="width:300px; height=200px">
![Figure 3](figures/isi3.png)
</div>


The export tool allows you to select the diverse fields to save. So, select the fields your are interested in (for example all the available data about marked records).


To download an export file, in an appropriate format for *bibliometrix* package, make sure to select the option "**Save to Other File Formats**" and choose Bibtex or Plain Text.

Please pay attention that bibtex import function is faster than plain text.

The ISI platform permits to export only 500 records at a time. 

The ISI Web of Science export tool creates an export file with a default name "savedrecs" with extention ".txt" or ".bib" for plain text or bibtex format respectively. Export files can be separately stored.

### Querying from SCOPUS
The access to SCOPUS is via http://www.scopus.com.

To find all articles whose title includes the term "bibliometrics", simply write this keyword in the field and select "Article Title" (see figure 4)

<div style="width:300px; height=200px">
![Figure 4](figures/scopus1.png)
</div>

The search yielded 414 results on May 09, 2016.

You can download the references (up to 2,000 full records) by checking the 'Select All' box and clicking on the link 'Export'. 
Choose the file type "bibtex export" and "all available information" (see figure 5).


<div style="width:300px; height=200px">
![Figure 5](figures/scopus2.png)
</div>


The SCOPUS export tool creates an export file with the default name "scopus.bib".

## bibliometrix installation

Download and install the most recent version of R (https://cran.r-project.org/)

Download and install the most recent version of Rstudio (http://www.rstudio.com)

Open Rstudio, in the console window, digit:

install.packages("bibliometrix", dependencies=TRUE)      ### installs bibliometrix package and dependencies


```{r bibliometrix loading}
library(bibliometrix)   ### load bibliometrix package
```

## Data loading and converting

The export file can be read by R using the function *readFiles*:

```{r Data loading}

D <- readFiles("http://www.bibliometrix.org/datasets/savedrecs.bib")
```

D is a large character vector. 
*readFiles* argument contains the name of files downloaded from SCOPUS or ISI WOS website.

The function *readFiles* combines all the text files onto a single large character vector. Furthermore, the format is converted into UTF-8.

es. D <- readFiles("file1.txt","file2.txt", ...)



The object D can be converted in a  data frame using the function *convert2df*:
```{r Data converting}
M <- convert2df(D, dbsource = "isi", format = "bibtex")
```

*convert2df* creates a bibliographic data frame with cases corresponding to manuscripts and variables to Field Tag in the original export file.

Each manuscript contains several elements, such as authors' names, title, keywords and other information. All these elements constitute the bibliographic attributes of a document, also called metadata.

Data frame columns are named using the standard ISI WoS Field Tag codify. 

The main field tags are:

Field Tag  | Description
---------- | -----------
AU		     | Authors
TI		     | Document Title
SO		     | Publication Name (or Source)
JI		     | ISO Source Abbreviation
DT		     | Document Type
DE		     | Authors' Keywords
ID		     | Keywords associated by SCOPUS or ISI database
AB		     | Abstract
C1		     | Author Address
RP		     | Reprint Address
CR		     | Cited References
TC		     | Times Cited
PY		     | Year
SC		     | Subject Category
UT		     | Unique Article Identifier
DB		     | Bibliographic Database


For a complete list of field tags see https://images.webofknowledge.com/WOK50B6/help/WOS/h_fieldtags.html

## Bibliometric Analysis

The first step is to perform a descriptive analysis of the bibliographic data frame.

The function *biblioAnalysis* calculates main bibliometric measures using this syntax:
 
```{r biblioAnalysis}
results <- biblioAnalysis(M, sep = ";")
```

The function *biblioAnalysis* returns an object of class "bibliometrix".

An object of class "bibliometrix" is a list containing the following components:

List element       | Description
------------------ | --------------------------------------------
Articles		 | the total number of manuscripts
Authors		   | the authors' frequency distribution
AuthorsFrac	 | the authors' frequency distribution (fractionalized)
FirstAuthors | first author of each manuscript
nAUperPaper	 | the number of authors per manuscript
Apparences	 |  the number of author apparences
nAuthors		 | the number of authors
AuMultiAuthoredArt | the number of authors of multi authored articles
MostCitedPapers | the list of manuscripts sorted by citations
Years		     | pubblication year of each manuscript
FirstAffiliation | the affiliation of the first author
Affiliations | the frequency distribution of affiliations (of all co-authors for each paper)
Aff_frac		 | the fractionalized frequency distribution of affiliations (of all co-authors for each paper)
CO		       | the affiliation country of first author
Countries		 | the affiliation countries' frequency distribution
TotalCitation | 		 the number of times each manuscript has been cited
TCperYear		 | the yearly average number of times each manuscript has been cited
Sources		   | the frequency distribution of sources (journals, books, etc.)
DE		       | the frequency distribution of authors' keywords
ID		       | the frequency distribution of keywords associated to the manuscript by SCOPUS and Thomson Reuters' ISI Web of Knowledge databases

### Functions *summary* and *plot*

To summarize main results of the bibliometric analysis, use the generic function *summary*.
It displays main information about the bibliographic data frame and several tables, such as annual scientific production, top manuscripts per number of citations, most productive authors, most productive countries, total citation per country, most relevant sources (journals) and most relevant keywords.

*summary* accepts two additional arguments. *k* is a formatting value that indicates the number of rows of each table. *pause* is a logical value (TRUE or FALSE) used to allow (or not) pause in screen scrolling.
Choosing k=10 you decide to see the first 10 Authors, the first 10 sources, etc.

```{r summary generic function}
S=summary(object = results, k = 10, pause = FALSE)
```

Some basic plots can be drawn using the generic function \code{plot}:

```{r plot generic function}
plot(x = results, k = 10, pause = FALSE)
```

## Analysis of Cited References 
The function *citations* generates the frequency table of the most cited references or the most cited first authors (of references).

For each manuscript, cited references are in a single string stored in the column "CR" of the data frame. 

For a correct extraction, you need to identify the separator field among different references, used by ISI or SCOPUS database. Usually, the default separator is ";" or `".  "` (a dot with double space).

```{r}
# M$CR[1]
```
The figure shows the reference string of the first manuscript. In this case, the separator field is `sep = ".  "`.

<div style="width:300px; height=200px">
![Figure 6](figures/cr1.png)
</div>


To obtain the most frequent cited manuscripts:
```{r Article citation}
CR <- citations(M, field = "article", sep = ".  ")
CR$Cited[1:10]
```

To obtain the most frequent cited first authors:
```{r Author citation}
CR <- citations(M, field = "author", sep = ".  ")
CR$Cited[1:10]
```

The function *localCitations* generates the frequency table of the most local cited authors.
Local citations measures how many times an author included in this collection have been cited by other authors also in the collection.

To obtain the most frequent local cited authors:
```{r Local Author citation}
CR <- localCitations(M, results, sep = ".  ")
CR[1:10]
```


## Authors' Dominance ranking

The function *dominance* calculates the authors' dominance ranking as proposed by Kumar & Kumar, 2008.

Function arguments are: *results* (object of class *bibliometrix*) obtained by *biblioAnalysis*; and *k* (the number of authors to consider in the analysis).

```{r Dominance Ranking}
DF <- dominance(results, k = 10)
DF
```

The Dominance Factor is a ratio indicating the fraction of multi authored articles in which a scholar appears as first author.

In this example, Kostoff and Holden dominate their research team because they appear as first authors in all their papers (8 for Kostoff and 3 for Holden). 

## Authors' h-index
The h-index is an author-level metric that attempts to measure both the productivity and citation impact of the publications of a scientist or scholar. 

The index is based on the set of the scientist's most cited papers and the number of citations that they have received in other publications.

The function *Hindex* calculates the authors' H-index and its variants (g-index and m-index) in a bibliographic collection.

Function arguments are: *M* a bibliographic data frame; *auhtors* a character vector containing the the authors' names for which you want to calculate the H-index. The aurgument has the form c("SURNAME1 N","SURNAME2 N",...). 

In other words, for each author: surname and initials are separated by one blank space. 
i.e for the authors ARIA MASSIMO and CUCCURULLO CORRADO, *authors* argument is *authors = c("ARIA M", "CUCCURULLO C")*.

To calculate the h-index of Lutz Bornmann in this collection:

```{r h-index}
<<<<<<< HEAD
indices <- Hindex(M, authors="BORNMANN L", sep = ";",years=10)
=======
indices <- Hindex(M, authors="BORNMANN L", sep = ";",years=60)
>>>>>>> 5a233058

# Bornmann's impact indices:
indices$H

# Bornmann's citations
indices$CitationList

```

To calculate the h-index of the first 10 most productive authors (in this collection):

```{r h-index 10 authors}

authors=gsub(","," ",names(results$Authors)[1:10])

indices <- Hindex(M, authors, sep = ";",years=50)

indices$H
```


## Lotka's Law coefficient estimation
The function *lotka* estimates Lotka's law coefficients for scientific productivity (Lotka A.J., 1926).

Lotka's law describes the frequency of publication by authors in any given field as an inverse square law, where the number of authors publishing a certain number of articles is a fixed ratio to the number of authors publishing a single article.
This assumption implies that the theoretical beta coefficient of Lotka's law is equal to 2.

Using *lotka* function is possible to estimate the Beta coefficient of our bibliographic collection and assess, through a statistical test, the similarity of this empirical distribution with the theoretical one.

```{r Lotka law}
L <- lotka(results)

# Author Productivity. Empirical Distribution
L$AuthorProd

# Beta coefficient estimate
L$Beta

# Constant
L$C

# Goodness of fit
L$R2

# P-value of K-S two sample test
L$p.value

```

The table L$AuthorProd shows the observed distribution of scientific productivity in our example.

The estimated Beta coefficient is 3.05 with a goodness of fit equal to 0.94. Kolmogorov-Smirnoff two sample test provides a p-value 0.09 that means there is not a significant difference between the observed and the theoretical Lotka distributions.

You can compare the two distributions using *plot* function:

```{r Lotka law comparison, out.width='300px', dpi=200}
# Observed distribution
Observed=L$AuthorProd[,3]

# Theoretical distribution with Beta = 2
Theoretical=10^(log10(L$C)-2*log10(L$AuthorProd[,1]))

plot(L$AuthorProd[,1],Theoretical,type="l",col="red",ylim=c(0, 1), xlab="Articles",ylab="Freq. of Authors",main="Scientific Productivity")
lines(L$AuthorProd[,1],Observed,col="blue")
legend(x="topright",c("Theoretical (B=2)","Observed"),col=c("red","blue"),lty = c(1,1,1),cex=0.6,bty="n")
```


## Bibliometric network matrices
Manuscript's attributes are connected to each other through the manuscript itself: author(s) to journal, keywords to publication date, etc.

These connections of different attributes generate bipartite networks that can be represented as rectangular matrices (Manuscripts x Attributes).

Furthermore, scientific publications regularly contain references to
other scientific works. This generates a further network, namely, co-citation or coupling network.

These networks are analysed in order to capture meaningful properties of the underlying research system, and in particular to determine the influence of bibliometric units such as scholars and journals.

### Bipartite networks
*cocMatrix* is a general function to compute a bipartite network selecting one of the metadata attributes.

For example, to create a network *Manuscript x Publication Source* you have to use the field tag "SO":

```{r Bipartite network}
A <- cocMatrix(M, Field = "SO", sep = ";")
```

A is a rectangular binary matrix, representing a bipartite network where rows and columns are manuscripts and sources respectively. 

The generic element $a_{ij}$ is 1 if the manuscript $i$ has been published in source $j$, 0 otherwise. 

The $j-th$ column sum $a_j$ is the number of manuscripts published in source $j$. 

Sorting, in decreasing order, the column sums of A, you can see the most relevant publication sources:

```{r Most relevant sources}
sort(Matrix::colSums(A), decreasing = TRUE)[1:5]
```



Following this approach, you can compute several bipartite networks:

* Citation network
```{r}
# A <- cocMatrix(M, Field = "CR", sep = ".  ")
```

* Author network
```{r}
# A <- cocMatrix(M, Field = "AU", sep = ";")
```

* Country network

Authors' Countries is not a standard attribute of the bibliographic data frame. You need to extract this information from affiliation attribute using the function *metaTagExtraction*.

```{r}
M <- metaTagExtraction(M, Field = "AU_CO", sep = ";")
# A <- cocMatrix(M, Field = "AU_CO", sep = ";")
```

*metaTagExtraction* allows to extract the following additional field tags: *Authors' countries* (`Field = "AU_CO"`); *First author of each cited reference* (`Field = "CR_AU"`); *Publication source of each cited reference* (`Field = "CR_SO"`); and *Authors' affiliations* (`Field = "AU_UN"`).

* Author keyword network
```{r}
# A <- cocMatrix(M, Field = "DE", sep = ";")
```

* Keyword Plus network
```{r}
# A <- cocMatrix(M, Field = "ID", sep = ";")
```

* Etc.

### Bibliographic coupling 

Two articles are said to be bibliographically coupled if at least one cited source appears in the bibliographies or reference lists of both articles (Kessler, 1963).

A coupling network can be obtained using the general formulation:

$$
B = A \times A^T
$$
where A is a bipartite network.

Element $b_{ij}$ indicates how many bibliographic coupling exist between manuscripts $i$ and $j$. In other words, $b_{ij}$ gives the number of paths of length 2, via which one moves from $i$ along the arrow and then to $j$ in the opposite direction.

$B$ is a simmetrical matrix $B = B^T$.

The strength of the coupling of two articles, $i$ and $j$ is defined
simply by the number of references that the articles have in common, as given by the element $b_{ij}$ of matrix $B$.

The function *biblioNetwork* calculates, starting from a bibliographic  data frame, the most frequently used coupling networks: Authors, Sources, and Countries.

*biblioNetwork* uses two arguments to define the network to compute:

* *analysis* argument can be "co-citation", "coupling", "collaboration",  or "co-occurrences".

* *network* argument can be "authors", "references", "sources", "countries", "universities", "keywords", "author_keywords", "titles" and "abstracts".

The following code calculates a classical article coupling network:
```{r}
# NetMatrix <- biblioNetwork(M, analysis = "coupling", network = "references", sep = ".  ")
```

Articles with only a few references, therefore, would tend to be more weakly bibliographically coupled, if coupling strength is measured simply according to the number of references that articles contain in common. 

This suggests that it might be more practicable to switch to a relative measure of bibliographic coupling.

*couplingSimilarity* function calculates Jaccard or Salton similarity coefficient among vertices of a coupling network.

```{r similarity, fig.height=7, fig.width=7, warning=FALSE}
NetMatrix <- biblioNetwork(M, analysis = "coupling", network = "authors", sep = ";")

# calculate jaccard similarity coefficient
S <- couplingSimilarity(NetMatrix, type="jaccard")

# plot authors' similarity (first 20 authors)
net=networkPlot(S, n = 20, Title = "Authors' Coupling", type = "fruchterman", size=FALSE,remove.multiple=TRUE)

```


### Bibliographic co-citation

We talk about co-citation of two articles when
both are cited in a third article. Thus, co-citation can be seen as the counterpart of bibliographic coupling.

A co-citation network can be obtained using the general formulation:

$$
C = A^T \times A
$$
where A is a bipartite network.

Like matrix $B$, matrix $C$ is also symmetric. The main diagonal
of $C$ contains the number of cases in which a reference is cited in our data frame. 

In other words, the diagonal element $c_{i}$ is the number of local citations of the reference $i$.

Using the function *biblioNetwork*, you can calculate a classical reference co-citation network:
```{r}
# NetMatrix <- biblioNetwork(M, analysis = "co-citation", network = "references", sep = ".  ")
```

### Bibliographic collaboration

Scientific collaboration network is a network where nodes are authors and links are co-authorships as the latter is one of the most well documented forms of scientific collaboration (Glanzel, 2004).

An author collaboration network can be obtained using the general formulation:

$$
AC = A^T \times A
$$
where A is a bipartite network *Manuscripts x Authors*.

The diagonal element $ac_{i}$ is the number of manuscripts authored or co-authored by researcher $i$.

Using the function *biblioNetwork*, you can calculate an authors' collaboration network:
```{r}
# NetMatrix <- biblioNetwork(M, analysis = "collaboration", network = "authors", sep = ";")
```

or a country collaboration network:
```{r}
# NetMatrix <- biblioNetwork(M, analysis = "collaboration", network = "countries", sep = ";")
```

## Visualizing bibliographic networks

All bibliographic networks can be graphically visualized or
modeled.

Here, we show how to visualize networks using function *networkPlot* and *VOSviewer software* by Nees Jan van Eck and Ludo Waltman (http://www.vosviewer.com).

Using the function *networkPlot*, you can plot a network created by *biblioNetwork* using R routines or using *VOSviewer*.

The main argument of *networkPlot* is type. It indicates the network map layout: circle, kamada-kawai, mds, etc.
Choosing type="vosviewer", the function automatically: (i) saves the network into a pajek network file, named "vosnetwork.net"; (ii) starts an instance of VOSviewer which will map the file "vosnetwork.net".
You need to declare, using argument *vos.path*, the full path of folder where VOSviewer software is located (es. vos.path='c:/software/VOSviewer').


### Country Scientific Collaboration

```{r Country collaboration, fig.height=7, fig.width=7, warning=FALSE}
# Create a country collaboration network

M <- metaTagExtraction(M, Field = "AU_CO", sep = ";")
NetMatrix <- biblioNetwork(M, analysis = "collaboration", network = "countries", sep = ";")

# Plot the network
net=networkPlot(NetMatrix, n = 20, Title = "Country Collaboration", type = "circle", size=TRUE, remove.multiple=FALSE)

```


### Co-Citation Network

```{r Co-citation network, fig.height=7, fig.width=7, warning=FALSE}
# Create a co-citation network

NetMatrix <- biblioNetwork(M, analysis = "co-citation", network = "references", sep = ".  ")

# Plot the network
net=networkPlot(NetMatrix, n = 15, Title = "Co-Citation Network", type = "fruchterman", size=T, remove.multiple=FALSE)

```

### Keyword co-occurrences

```{r Keyword c-occurrences, fig.height=7, fig.width=7, warning=FALSE}
# Create keyword co-occurrencies network

NetMatrix <- biblioNetwork(M, analysis = "co-occurrences", network = "keywords", sep = ";")

# Plot the network
net=networkPlot(NetMatrix, n = 20, Title = "Keyword Co-occurrences", type = "kamada", size=T)

```

## Co-Word Analysis: Conceptual structure of a field 
The aim of the co-word analysis is to map the conceptual structure of a framework using the word co-occurrences in a bibliographic collection.

The analysis can be performed through dimensionality reduction techniques such as Multidimensional Scaling (MDS) or Multiple Correspondence Analysis (MCA). 

Here, we show an example using the function *conceptualStructure* that performs a MCA to draw a conceptual structure of the field and K-means clustering to identify clusters of documents which express common concepts. Results are plotted on a two-dimensional map.

*conceptualStructure* includes natural language processing (NLP) routines (see the function *termExtraction*) to extract terms from titles and abstracts.  In addition, it implements the Porter's stemming algorithm to reduce inflected (or sometimes derived) words to their word stem, base or root form.


```{r Co-Word Analysis, fig.height=7, fig.width=7, warning=FALSE}

# Conceptual Structure using keywords

CS <- conceptualStructure(M,field="ID", minDegree=4, k.max=5, stemming=FALSE)

```

## Historical Co-Citation Network
Historiographic map is a graph proposed by E. Garfield to represent a chronological network map of most relevant co-citations resulting from a bibliographic collection.

The function \code{histNetwork} generates a chronological co-citation network matrix which can be plotted using *histPlot*:

```{r Historical Co-citation network, fig.height=8, fig.width=7, warning=FALSE}
# Create a historical co-citation network

histResults <- histNetwork(M, n = 15, sep = ".  ")

# Plot a historical co-citation network
net <- histPlot(histResults, size = FALSE)

```

## Main Authors' references (about bibliometrics)

Cuccurullo, C., Aria, M., & Sarto, F. (2016). *Foundations and trends in performance management. A twenty-five years bibliometric analysis in business and public administration domains*, **Scientometrics**, DOI: 10.1007/s11192-016-1948-8 (https://doi.org/10.1007/s11192-016-1948-8).


Cuccurullo, C., Aria, M., & Sarto, F.  (2015). *Twenty years of research on performance management in business and public administration domains.* Presentation at the **Correspondence Analysis and Related Methods conference (CARME 2015)** in September 2015 (http://www.bibliometrix.org/documentation/2015Carme_cuccurulloetal.pdf).


Sarto, F., Cuccurullo, C., & Aria, M. (2014). *Exploring healthcare governance literature: systematic review and paths for future research.* **Mecosan** (http://www.francoangeli.it/Riviste/Scheda_Rivista.aspx?IDarticolo=52780&lingua=en).


Cuccurullo, C., Aria, M., & Sarto, F. (2013). *Twenty years of research on performance management in business and public administration domains.* In **Academy of Management Proceedings** (Vol. 2013, No. 1, p. 14270). Academy of Management (https://doi.org/10.5465/AMBPP.2013.14270abstract).
<|MERGE_RESOLUTION|>--- conflicted
+++ resolved
@@ -307,11 +307,8 @@
 To calculate the h-index of Lutz Bornmann in this collection:
 
 ```{r h-index}
-<<<<<<< HEAD
+
 indices <- Hindex(M, authors="BORNMANN L", sep = ";",years=10)
-=======
-indices <- Hindex(M, authors="BORNMANN L", sep = ";",years=60)
->>>>>>> 5a233058
 
 # Bornmann's impact indices:
 indices$H
